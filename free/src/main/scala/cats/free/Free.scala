package cats
package free

import scala.annotation.tailrec

import cats.data.Xor, Xor.{Left, Right}
import cats.arrow.FunctionK

/**
 * A free operational monad for some functor `S`. Binding is done
 * using the heap instead of the stack, allowing tail-call
 * elimination.
 */
sealed abstract class Free[S[_], A] extends Product with Serializable {

  import Free.{ Pure, Suspend, Gosub }

  final def map[B](f: A => B): Free[S, B] =
    flatMap(a => Pure(f(a)))

  /**
   * Bind the given continuation to the result of this computation.
   * All left-associated binds are reassociated to the right.
   */
  final def flatMap[B](f: A => Free[S, B]): Free[S, B] =
    Gosub(this, f)

  /**
   * Catamorphism. Run the first given function if Pure, otherwise,
   * the second given function.
   */
  final def fold[B](r: A => B, s: S[Free[S, A]] => B)(implicit S: Functor[S]): B =
    resume.fold(s, r)

  /** Takes one evaluation step in the Free monad, re-associating left-nested binds in the process. */
  @tailrec
  final def step: Free[S, A] = this match {
    case Gosub(Gosub(c, f), g) => c.flatMap(cc => f(cc).flatMap(g)).step
    case Gosub(Pure(a), f) => f(a).step
    case x => x
  }

  /**
   * Evaluate a single layer of the free monad.
   */
  @tailrec
  final def resume(implicit S: Functor[S]): S[Free[S, A]] Xor A = this match {
    case Pure(a) => Right(a)
    case Suspend(t) => Left(S.map(t)(Pure(_)))
    case Gosub(c, f) =>
      c match {
        case Pure(a) => f(a).resume
        case Suspend(t) => Left(S.map(t)(f))
        case Gosub(d, g) => d.flatMap(dd => g(dd).flatMap(f)).resume
      }
  }

  /**
   * Run to completion, using a function that extracts the resumption
   * from its suspension functor.
   */
  final def go(f: S[Free[S, A]] => Free[S, A])(implicit S: Functor[S]): A = {
    @tailrec def loop(t: Free[S, A]): A =
      t.resume match {
        case Left(s) => loop(f(s))
        case Right(r) => r
      }
    loop(this)
  }

  /**
   * Run to completion, using the given comonad to extract the
   * resumption.
   */
  final def run(implicit S: Comonad[S]): A =
    go(S.extract)

  /**
   * Run to completion, using a function that maps the resumption
   * from `S` to a monad `M`.
   */
  final def runM[M[_]](f: S[Free[S, A]] => M[Free[S, A]])(implicit S: Functor[S], M: Monad[M]): M[A] = {
    def runM2(t: Free[S, A]): M[A] = t.resume match {
      case Left(s) => Monad[M].flatMap(f(s))(runM2)
      case Right(r) => Monad[M].pure(r)
    }
    runM2(this)
  }

  /**
   * Run to completion, using monadic recursion to evaluate the
   * resumption in the context of `S`.
   */
  final def runTailRec(implicit S: MonadRec[S]): S[A] = {
    def step(rma: Free[S, A]): S[Xor[Free[S, A], A]] =
      rma match {
        case Pure(a) =>
          S.pure(Xor.right(a))
        case Suspend(ma) =>
          S.map(ma)(Xor.right(_))
        case Gosub(curr, f) =>
          curr match {
            case Pure(x) =>
              S.pure(Xor.left(f(x)))
            case Suspend(mx) =>
              S.map(mx)(x => Xor.left(f(x)))
            case Gosub(prev, g) =>
              S.pure(Xor.left(prev.flatMap(w => g(w).flatMap(f))))
          }
      }
    S.tailRecM(this)(step)
  }

  /**
   * Catamorphism for `Free`.
   *
   * Run to completion, mapping the suspension with the given
   * transformation at each step and accumulating into the monad `M`.
   *
   * This method uses `MonadRec[M]` to provide stack-safety.
   */
  final def foldMap[M[_]](f: FunctionK[S, M])(implicit M: MonadRec[M]): M[A] =
    M.tailRecM(this)(_.step match {
      case Pure(a) => M.pure(Xor.right(a))
      case Suspend(sa) => M.map(f(sa))(Xor.right)
      case Gosub(c, g) => M.map(c.foldMap(f))(cc => Xor.left(g(cc)))
    })

  /**
   * Compile your free monad into another language by changing the
   * suspension functor using the given natural transformation `f`.
   *
   * If your natural transformation is effectful, be careful. These
   * effects will be applied by `compile`.
   */
  final def compile[T[_]](f: FunctionK[S, T]): Free[T, A] =
    foldMap[Free[T, ?]] {
      new FunctionK[S, Free[T, ?]] {
        def apply[B](fa: S[B]): Free[T, B] = Suspend(f(fa))
      }
    }(Free.freeMonad)

  override def toString(): String =
    "Free(...)"
}

object Free {

  /**
   * Return from the computation with the given value.
   */
  private[free] final case class Pure[S[_], A](a: A) extends Free[S, A]

  /** Suspend the computation with the given suspension. */
  private[free] final case class Suspend[S[_], A](a: S[A]) extends Free[S, A]

  /** Call a subroutine and continue with the given function. */
  private[free] final case class Gosub[S[_], B, C](c: Free[S, C], f: C => Free[S, B]) extends Free[S, B]

  /**
   * Lift a pure `A` value into the free monad.
   */
  def pure[S[_], A](a: A): Free[S, A] = Pure(a)

  /**
   * Lift an `F[A]` value into the free monad.
   */
  def liftF[F[_], A](value: F[A]): Free[F, A] = Suspend(value)

  /**
   * Suspend the creation of a `Free[F, A]` value.
   */
  def suspend[F[_], A](value: => Free[F, A]): Free[F, A] =
    pure(()).flatMap(_ => value)

  /**
   * This method is used to defer the application of an Inject[F, G]
   * instance. The actual work happens in
   * `FreeInjectPartiallyApplied#apply`.
   *
   * This method exists to allow the `F` and `G` parameters to be
   * bound independently of the `A` parameter below.
   */
  def inject[F[_], G[_]]: FreeInjectPartiallyApplied[F, G] =
    new FreeInjectPartiallyApplied

  /**
   * Pre-application of an injection to a `F[A]` value.
   */
  final class FreeInjectPartiallyApplied[F[_], G[_]] private[free] {
    def apply[A](fa: F[A])(implicit I: Inject[F, G]): Free[G, A] =
      Free.liftF(I.inj(fa))
  }

  /**
   * `Free[S, ?]` has a monad for any type constructor `S[_]`.
   */
  implicit def freeMonad[S[_]]: MonadRec[Free[S, ?]] =
    new MonadRec[Free[S, ?]] {
      def pure[A](a: A): Free[S, A] = Free.pure(a)
      override def map[A, B](fa: Free[S, A])(f: A => B): Free[S, B] = fa.map(f)
      def flatMap[A, B](a: Free[S, A])(f: A => Free[S, B]): Free[S, B] = a.flatMap(f)
      def tailRecM[A, B](a: A)(f: A => Free[S, A Xor B]): Free[S, B] =
        f(a).flatMap(_ match {
          case Left(a1) => tailRecM(a1)(f) // recursion OK here, since Free is lazy
          case Right(b) => pure(b)
        })
    }

  /**
   * Perform a stack-safe monadic fold from the source context `F`
   * into the target monad `G`.
   *
   * This method can express short-circuiting semantics. Even when
   * `fa` is an infinite structure, this method can potentially
   * terminate if the `foldRight` implementation for `F` and the
   * `tailRecM` implementation for `G` are sufficiently lazy.
   */
  def foldLeftM[F[_], G[_]: MonadRec, A, B](fa: F[A], z: B)(f: (B, A) => G[B])(implicit F: Foldable[F]): G[B] =
<<<<<<< HEAD
    F.foldM[Free[G, ?], A, B](fa, z) { (b, a) => Free.liftF(f(b, a)) }.runTailRec
=======
    unsafeFoldLeftM[F, Free[G, ?], A, B](fa, z) { (b, a) => Free.liftF(f(b, a)) }.runTailRec

  private def unsafeFoldLeftM[F[_], G[_], A, B](fa: F[A], z: B)(f: (B, A) => G[B])(implicit F: Foldable[F], G: Monad[G]): G[B] =
    F.foldRight[A, B => G[B]](fa, Always(G.pure(_)))((a, lb) => Always((w: B) => G.flatMap(f(w, a))(lb.value))).value(z)
>>>>>>> f7567d80
}<|MERGE_RESOLUTION|>--- conflicted
+++ resolved
@@ -216,13 +216,13 @@
    * terminate if the `foldRight` implementation for `F` and the
    * `tailRecM` implementation for `G` are sufficiently lazy.
    */
-  def foldLeftM[F[_], G[_]: MonadRec, A, B](fa: F[A], z: B)(f: (B, A) => G[B])(implicit F: Foldable[F]): G[B] =
-<<<<<<< HEAD
-    F.foldM[Free[G, ?], A, B](fa, z) { (b, a) => Free.liftF(f(b, a)) }.runTailRec
-=======
-    unsafeFoldLeftM[F, Free[G, ?], A, B](fa, z) { (b, a) => Free.liftF(f(b, a)) }.runTailRec
+  def foldLeftM[F[_]: Foldable, G[_]: MonadRec, A, B](fa: F[A], z: B)(f: (B, A) => G[B]): G[B] =
+    unsafeFoldLeftM[F, Free[G, ?], A, B](fa, z) { (b, a) =>
+      Free.liftF(f(b, a))
+    }.runTailRec
 
   private def unsafeFoldLeftM[F[_], G[_], A, B](fa: F[A], z: B)(f: (B, A) => G[B])(implicit F: Foldable[F], G: Monad[G]): G[B] =
-    F.foldRight[A, B => G[B]](fa, Always(G.pure(_)))((a, lb) => Always((w: B) => G.flatMap(f(w, a))(lb.value))).value(z)
->>>>>>> f7567d80
+    F.foldRight(fa, Always((w: B) => G.pure(w))) { (a, lb) =>
+      Always((w: B) => G.flatMap(f(w, a))(lb.value))
+    }.value.apply(z)
 }