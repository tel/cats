package cats
package state

import cats.tests.CatsSuite
import cats.laws.discipline.{ArbitraryK, MonadStateTests, MonoidKTests, SerializableTests}
import cats.laws.discipline.eq._
import org.scalacheck.{Arbitrary, Gen, Prop}, Prop.forAll

class StateTests extends CatsSuite {
  import StateTests._

  test("basic state usage"){
    assert(add1.run(1).run == (2 -> 1))
  }

  test("traversing state is stack-safe"){
    val ns = (0 to 100000).toList
    val x = ns.traverseU(_ => add1)
    assert(x.runS(0).run == 100001)
  }

  test("State.pure and StateT.pure are consistent")(check {
    forAll { (s: String, i: Int) =>
      val state: State[String, Int] = State.pure(i)
      val stateT: State[String, Int] = StateT.pure(i)
      state.run(s).run == stateT.run(s).run
    }
  })

  test("Apply syntax is usable on State") {
    val x = add1 *> add1
    assert(x.runS(0).run == 2)
  }

<<<<<<< HEAD
  checkAll("StateT[Option, Int, Int]", MonadStateTests[StateT[Option, ?, ?], Int].monadState[Int, Int, Int])
  checkAll("MonadState[StateT[Option, ?, ?], Int]", SerializableTests.serializable(MonadState[StateT[Option, ?, ?], Int]))
=======
  test("Singleton and instance inspect are consistent")(check {
    forAll { (s: String, i: Int) =>
      State.inspect[Int, String](_.toString).run(i).run ==
        State.pure[Int, Unit](()).inspect(_.toString).run(i).run
    }
  })

  checkAll("StateT[Option, Int, Int]", MonadTests[StateT[Option, Int, ?]].monad[Int, Int, Int])
  checkAll("Monad[StateT[Option, Int, ?]]", SerializableTests.serializable(Monad[StateT[Option, Int, ?]]))
>>>>>>> 223fe49d
}

object StateTests {

  // This seems unnecessarily complicated. I think having our laws require
  // ArbitraryK is overly constraining.
  // It seems like I should just be able to use an Arbitrary[StateT[F, S, A]]
  // that is derived from an Arbitrary[F[S => F[(S, A)]]]
  implicit def stateArbitrary[F[_], S, A](implicit F: ArbitraryK[F], S: Arbitrary[S], A: Arbitrary[A]): Arbitrary[StateT[F, S, A]] =
    Arbitrary(for {
      sa <- F.synthesize[(S, A)].arbitrary
      f <- F.synthesize[S => F[(S, A)]](Arbitrary(Gen.const(_ => sa))).arbitrary
    } yield StateT.applyF(f))

  implicit def stateArbitraryK[F[_], S](implicit F: ArbitraryK[F], S: Arbitrary[S]): ArbitraryK[StateT[F, S, ?]] =
    new ArbitraryK[StateT[F, S, ?]]{ def synthesize[A: Arbitrary]: Arbitrary[StateT[F, S, A]] = stateArbitrary[F, S, A] }

  implicit def stateEq[F[_], S, A](implicit S: Arbitrary[S], FSA: Eq[F[(S, A)]], F: FlatMap[F]): Eq[StateT[F, S, A]] =
    Eq.by[StateT[F, S, A], S => F[(S, A)]](state =>
      s => state.run(s))

  val add1: State[Int, Int] = State(n => (n + 1, n))
}<|MERGE_RESOLUTION|>--- conflicted
+++ resolved
@@ -32,10 +32,6 @@
     assert(x.runS(0).run == 2)
   }
 
-<<<<<<< HEAD
-  checkAll("StateT[Option, Int, Int]", MonadStateTests[StateT[Option, ?, ?], Int].monadState[Int, Int, Int])
-  checkAll("MonadState[StateT[Option, ?, ?], Int]", SerializableTests.serializable(MonadState[StateT[Option, ?, ?], Int]))
-=======
   test("Singleton and instance inspect are consistent")(check {
     forAll { (s: String, i: Int) =>
       State.inspect[Int, String](_.toString).run(i).run ==
@@ -43,9 +39,8 @@
     }
   })
 
-  checkAll("StateT[Option, Int, Int]", MonadTests[StateT[Option, Int, ?]].monad[Int, Int, Int])
-  checkAll("Monad[StateT[Option, Int, ?]]", SerializableTests.serializable(Monad[StateT[Option, Int, ?]]))
->>>>>>> 223fe49d
+  checkAll("StateT[Option, Int, Int]", MonadStateTests[StateT[Option, ?, ?], Int].monadState[Int, Int, Int])
+  checkAll("MonadState[StateT[Option, ?, ?], Int]", SerializableTests.serializable(MonadState[StateT[Option, ?, ?], Int]))
 }
 
 object StateTests {
