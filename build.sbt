import com.typesafe.sbt.pgp.PgpKeys.publishSigned
import com.typesafe.sbt.SbtSite.SiteKeys._
import com.typesafe.sbt.SbtGhPages.GhPagesKeys._
import sbtunidoc.Plugin.UnidocKeys._
import ReleaseTransformations._
import ScoverageSbtPlugin._

lazy val scoverageSettings = Seq(
  ScoverageKeys.coverageMinimum := 60,
  ScoverageKeys.coverageFailOnMinimum := false,
  ScoverageKeys.coverageHighlighting := scalaBinaryVersion.value != "2.10",
  ScoverageKeys.coverageExcludedPackages := "cats\\.bench\\..*"
)

lazy val buildSettings = Seq(
  organization := "org.spire-math",
  scalaVersion := "2.11.7",
  crossScalaVersions := Seq("2.10.6", "2.11.7")
)

lazy val catsDoctestSettings = Seq(
  doctestWithDependencies := false
) ++ doctestSettings

lazy val commonSettings = Seq(
  scalacOptions ++= commonScalacOptions ++
    (CrossVersion.partialVersion(scalaVersion.value) match {
    case Some((2, 10)) => Seq.empty
    case _             => Seq("-Ywarn-value-discard")
  }),
  resolvers ++= Seq(
    "bintray/non" at "http://dl.bintray.com/non/maven",
    Resolver.sonatypeRepo("releases"),
    Resolver.sonatypeRepo("snapshots")
  ),
  libraryDependencies ++= Seq(
<<<<<<< HEAD
    "com.github.mpilquist" %%% "simulacrum" % "0.5.0" % "provided",
=======
    "com.github.mpilquist" %%% "simulacrum" % "0.6.1",
    "org.spire-math" %%% "algebra" % "0.3.1",
    "org.spire-math" %%% "algebra-std" % "0.3.1",
    "org.typelevel" %%% "machinist" % "0.4.1",
>>>>>>> d8e7e787
    compilerPlugin("org.scalamacros" %% "paradise" % "2.1.0-M5" cross CrossVersion.full),
    compilerPlugin("org.spire-math" %% "kind-projector" % "0.6.3")
  ),
  parallelExecution in Test := false,
  scalacOptions in (Compile, doc) := (scalacOptions in (Compile, doc)).value.filter(_ != "-Xfatal-warnings")
) ++ warnUnusedImport

lazy val machinistDependencies = Seq(
  libraryDependencies += "org.typelevel" %%% "machinist" % "0.4.1"
)

lazy val commonJsSettings = Seq(
  scalaJSStage in Global := FastOptStage,
  parallelExecution := false
)

lazy val commonJvmSettings = Seq(
  testOptions in Test += Tests.Argument(TestFrameworks.ScalaTest, "-oDF")
// currently sbt-doctest doesn't work in JS builds, so this has to go in the
// JVM settings. https://github.com/tkawachi/sbt-doctest/issues/52
) ++ catsDoctestSettings

lazy val kernelSettings = buildSettings ++ commonSettings ++ publishSettings ++ scoverageSettings

lazy val catsSettings = kernelSettings ++ machinistDependencies

lazy val scalacheckVersion = "1.12.5"

lazy val disciplineDependencies = Seq(
  libraryDependencies += "org.scalacheck" %%% "scalacheck" % scalacheckVersion,
  libraryDependencies += "org.typelevel" %%% "discipline" % "0.4"
)

lazy val docSettings = Seq(
  autoAPIMappings := true,
  unidocProjectFilter in (ScalaUnidoc, unidoc) := inProjects(kernelJVM, coreJVM),
  site.addMappingsToSiteDir(mappings in (ScalaUnidoc, packageDoc), "api"),
  site.addMappingsToSiteDir(tut, "_tut"),
  ghpagesNoJekyll := false,
  siteMappings += file("CONTRIBUTING.md") -> "contributing.md",
  scalacOptions in (ScalaUnidoc, unidoc) ++= Seq(
    "-Xfatal-warnings",
    "-doc-source-url", scmInfo.value.get.browseUrl + "/tree/master€{FILE_PATH}.scala",
    "-sourcepath", baseDirectory.in(LocalRootProject).value.getAbsolutePath,
    "-diagrams"
  ),
  git.remoteRepo := "git@github.com:non/cats.git",
  includeFilter in makeSite := "*.html" | "*.css" | "*.png" | "*.jpg" | "*.gif" | "*.js" | "*.swf" | "*.yml" | "*.md"
)

lazy val docs = project
  .settings(moduleName := "cats-docs")
  .settings(catsSettings)
  .settings(noPublishSettings)
  .settings(unidocSettings)
  .settings(site.settings)
  .settings(ghpages.settings)
  .settings(docSettings)
  .settings(tutSettings)
  .settings(tutScalacOptions ~= (_.filterNot(Set("-Ywarn-unused-import", "-Ywarn-dead-code"))))
  .settings(commonJvmSettings)
  .dependsOn(kernelJVM, coreJVM)

lazy val cats = project.in(file("."))
  .settings(moduleName := "root")
  .settings(catsSettings)
  .settings(noPublishSettings)
  .aggregate(catsJVM, catsJS)
  .dependsOn(catsJVM, catsJS, testsJVM % "test-internal -> test", bench % "compile-internal;test-internal -> test")

lazy val catsJVM = project.in(file(".catsJVM"))
  .settings(moduleName := "cats")
  .settings(catsSettings)
  .settings(commonJvmSettings)
  .aggregate(macrosJVM, kernelJVM, coreJVM, lawsJVM, testsJVM, jvm, docs, bench)
  .dependsOn(macrosJVM, kernelJVM, coreJVM, lawsJVM, testsJVM % "test-internal -> test", jvm, bench % "compile-internal;test-internal -> test")

lazy val catsJS = project.in(file(".catsJS"))
  .settings(moduleName := "cats")
  .settings(catsSettings)
  .settings(commonJsSettings)
  .aggregate(macrosJS, kernelJS, coreJS, lawsJS, testsJS, js)
  .dependsOn(macrosJS, kernelJS, coreJS, lawsJS, testsJS % "test-internal -> test", js)
  .enablePlugins(ScalaJSPlugin)


lazy val macros = crossProject.crossType(CrossType.Pure)
  .settings(moduleName := "cats-macros")
  .settings(catsSettings:_*)
  .jsSettings(commonJsSettings:_*)
  .jvmSettings(commonJvmSettings:_*)
  .settings(scalacOptions := scalacOptions.value.filter(_ != "-Xfatal-warnings"))

lazy val macrosJVM = macros.jvm
lazy val macrosJS = macros.js

lazy val kernel = crossProject.crossType(CrossType.Pure)
  .settings(moduleName := "cats-kernel")
  .settings(kernelSettings:_*)
  .settings(pomPostProcess := { (node) =>
    import scala.xml._
    import scala.xml.transform._
    def stripIf(f: Node => Boolean) = new RewriteRule {
      override def transform(n: Node) =
        if (f(n)) NodeSeq.Empty else n
    }
    val stripProvidedScope = stripIf { n => n.label == "dependency" && (n \ "scope").text == "provided" }
    new RuleTransformer(stripProvidedScope).transform(node)(0)
  })
  .jsSettings(commonJsSettings:_*)
  .jvmSettings(commonJvmSettings:_*)

lazy val kernelJVM = kernel.jvm
lazy val kernelJS = kernel.js

lazy val core = crossProject.crossType(CrossType.Pure)
  .dependsOn(macros, kernel)
  .settings(moduleName := "cats-core")
  .settings(catsSettings:_*)
  .settings(
    sourceGenerators in Compile <+= (sourceManaged in Compile).map(Boilerplate.gen)
  )
  .settings(libraryDependencies += "org.scalacheck" %%% "scalacheck" % scalacheckVersion % "test")
  .jsSettings(commonJsSettings:_*)
  .jvmSettings(commonJvmSettings:_*)

lazy val coreJVM = core.jvm
lazy val coreJS = core.js

lazy val laws = crossProject.crossType(CrossType.Pure)
  .dependsOn(macros, kernel, core)
  .settings(moduleName := "cats-laws")
  .settings(catsSettings:_*)
  .settings(disciplineDependencies:_*)
  .settings(libraryDependencies ++= Seq(
    "org.typelevel" %%% "catalysts-platform" % "0.0.2"))
  .jsSettings(commonJsSettings:_*)
  .jvmSettings(commonJvmSettings:_*)

lazy val lawsJVM = laws.jvm
lazy val lawsJS = laws.js

lazy val tests = crossProject.crossType(CrossType.Pure)
  .dependsOn(macros, kernel, core, laws)
  .settings(moduleName := "cats-tests")
  .settings(catsSettings:_*)
  .settings(disciplineDependencies:_*)
  .settings(noPublishSettings:_*)
  .settings(libraryDependencies ++= Seq(
    "org.scalatest" %%% "scalatest" % "3.0.0-M7" % "test",
    "org.typelevel" %%% "catalysts-platform" % "0.0.2" % "test"))
  .jsSettings(commonJsSettings:_*)
  .jvmSettings(commonJvmSettings:_*)

lazy val testsJVM = tests.jvm
lazy val testsJS = tests.js

// cats-jvm is JVM-only
lazy val jvm = project
  .dependsOn(macrosJVM, kernelJVM, coreJVM, testsJVM % "test-internal -> test")
  .settings(moduleName := "cats-jvm")
  .settings(catsSettings:_*)
  .settings(commonJvmSettings:_*)

// bench is currently JVM-only
lazy val bench = project.dependsOn(macrosJVM, kernelJVM, coreJVM, lawsJVM)
  .settings(moduleName := "cats-bench")
  .settings(catsSettings)
  .settings(noPublishSettings)
  .settings(commonJvmSettings)
  .enablePlugins(JmhPlugin)

// cats-js is JS-only
lazy val js = project
  .dependsOn(macrosJS, kernelJS, coreJS, testsJS % "test-internal -> test")
  .settings(moduleName := "cats-js")
  .settings(catsSettings:_*)
  .settings(commonJsSettings:_*)
  .enablePlugins(ScalaJSPlugin)

lazy val publishSettings = Seq(
  homepage := Some(url("https://github.com/non/cats")),
  licenses := Seq("MIT" -> url("http://opensource.org/licenses/MIT")),
  scmInfo := Some(ScmInfo(url("https://github.com/non/cats"), "scm:git:git@github.com:non/cats.git")),
  autoAPIMappings := true,
  apiURL := Some(url("https://non.github.io/cats/api/")),
  pomExtra := (
    <developers>
      <developer>
        <id>non</id>
        <name>Erik Osheim</name>
        <url>http://github.com/non/</url>
      </developer>
    </developers>
  )
) ++ credentialSettings ++ sharedPublishSettings ++ sharedReleaseProcess 

// These aliases serialise the build for the benefit of Travis-CI.
addCommandAlias("buildJVM", ";macrosJVM/compile;kernelJVM/compile;coreJVM/compile;kernelJVM/test;coreJVM/test;lawsJVM/compile;testsJVM/test;jvm/test;bench/test")

addCommandAlias("validateJVM", ";scalastyle;buildJVM;makeSite")

addCommandAlias("validateJS", ";macrosJS/compile;kernelJS/compile;coreJS/compile;lawsJS/compile;testsJS/test;js/test")

addCommandAlias("validate", ";validateJS;validateJVM")

////////////////////////////////////////////////////////////////////////////////////////////////////
// Base Build Settings - Should not need to edit below this line. 
// These settings could also come from another file or a plugin.
// The only issue if coming from a plugin is that the Macro lib versions
// are hard coded, so an overided facility would be required.

addCommandAlias("gitSnapshots", ";set version in ThisBuild := git.gitDescribedVersion.value.get + \"-SNAPSHOT\"")

lazy val noPublishSettings = Seq(
  publish := (),
  publishLocal := (),
  publishArtifact := false
)

lazy val crossVersionSharedSources: Seq[Setting[_]] =
  Seq(Compile, Test).map { sc =>
    (unmanagedSourceDirectories in sc) ++= {
      (unmanagedSourceDirectories in sc ).value.map {
        dir:File => new File(dir.getPath + "_" + scalaBinaryVersion.value)
      }
    }
  }

lazy val scalaMacroDependencies: Seq[Setting[_]] = Seq(
  libraryDependencies += "org.scala-lang" %%% "scala-reflect" % scalaVersion.value % "provided",
  libraryDependencies ++= {
    CrossVersion.partialVersion(scalaVersion.value) match {
      // if scala 2.11+ is used, quasiquotes are merged into scala-reflect
      case Some((2, scalaMajor)) if scalaMajor >= 11 => Seq()
      // in Scala 2.10, quasiquotes are provided by macro paradise
      case Some((2, 10)) =>
        Seq(
          compilerPlugin("org.scalamacros" %% "paradise" % "2.0.1" cross CrossVersion.full),
              "org.scalamacros" %% "quasiquotes" % "2.0.1" cross CrossVersion.binary
        )
    }
  }
)

lazy val commonScalacOptions = Seq(
  "-deprecation",
  "-encoding", "UTF-8",
  "-feature",
  "-language:existentials",
  "-language:higherKinds",
  "-language:implicitConversions",
  "-language:experimental.macros",
  "-unchecked",
  "-Xfatal-warnings",
  "-Xlint",
  "-Yinline-warnings",
  "-Yno-adapted-args",
  "-Ywarn-dead-code",
  "-Ywarn-numeric-widen",
  "-Xfuture"
)

lazy val sharedPublishSettings = Seq(
  releaseCrossBuild := true,
  releasePublishArtifactsAction := PgpKeys.publishSigned.value,
  publishMavenStyle := true,
  publishArtifact in Test := false,
  pomIncludeRepository := Function.const(false),
  publishTo := {
    val nexus = "https://oss.sonatype.org/"
    if (isSnapshot.value)
      Some("Snapshots" at nexus + "content/repositories/snapshots")
    else
      Some("Releases" at nexus + "service/local/staging/deploy/maven2")
  }
)
 
lazy val sharedReleaseProcess = Seq(
  releaseProcess := Seq[ReleaseStep](
    checkSnapshotDependencies,
    inquireVersions,
    //runClean, // disabled to reduce memory usage during release
    runTest,
    setReleaseVersion,
    commitReleaseVersion,
    tagRelease,
    publishArtifacts,
    setNextVersion,
    commitNextVersion,
    ReleaseStep(action = Command.process("sonatypeReleaseAll", _)),
    pushChanges)
)

lazy val warnUnusedImport = Seq(
  scalacOptions ++= {
    CrossVersion.partialVersion(scalaVersion.value) match {
      case Some((2, 10)) =>
        Seq()
      case Some((2, n)) if n >= 11 =>
        Seq("-Ywarn-unused-import")
    }
  },
  scalacOptions in (Compile, console) ~= {_.filterNot("-Ywarn-unused-import" == _)},
  scalacOptions in (Test, console) <<= (scalacOptions in (Compile, console))
)

lazy val credentialSettings = Seq(
  // For Travis CI - see http://www.cakesolutions.net/teamblogs/publishing-artefacts-to-oss-sonatype-nexus-using-sbt-and-travis-ci
  credentials ++= (for {
    username <- Option(System.getenv().get("SONATYPE_USERNAME"))
    password <- Option(System.getenv().get("SONATYPE_PASSWORD"))
  } yield Credentials("Sonatype Nexus Repository Manager", "oss.sonatype.org", username, password)).toSeq
)<|MERGE_RESOLUTION|>--- conflicted
+++ resolved
@@ -34,14 +34,7 @@
     Resolver.sonatypeRepo("snapshots")
   ),
   libraryDependencies ++= Seq(
-<<<<<<< HEAD
-    "com.github.mpilquist" %%% "simulacrum" % "0.5.0" % "provided",
-=======
-    "com.github.mpilquist" %%% "simulacrum" % "0.6.1",
-    "org.spire-math" %%% "algebra" % "0.3.1",
-    "org.spire-math" %%% "algebra-std" % "0.3.1",
-    "org.typelevel" %%% "machinist" % "0.4.1",
->>>>>>> d8e7e787
+    "com.github.mpilquist" %%% "simulacrum" % "0.6.1" % "provided",
     compilerPlugin("org.scalamacros" %% "paradise" % "2.1.0-M5" cross CrossVersion.full),
     compilerPlugin("org.spire-math" %% "kind-projector" % "0.6.3")
   ),
